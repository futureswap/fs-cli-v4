import { Provider } from "@ethersproject/providers";
import { IERC20__factory } from "@generated/factories/IERC20__factory";
import { IExchange__factory } from "@generated/factories/IExchange__factory";
import { IExchange } from "@generated/IExchange";
import * as liquidationBot from "@liquidationBot";
import * as dotenv from "dotenv";
import { ethers, providers, Signer, Wallet } from "ethers";
import { Arguments, Argv, terminalWidth } from "yargs";
import yargs from "yargs/yargs";
import { getNumberArg, getStringArg } from "./config/args";
import * as externalLiquidityIncentives from "./externalLiquidityIncentives";
import * as uniswap from "./uniswap";
<<<<<<< HEAD
import { IExchangeEvents__factory } from "@generated/factories/IExchangeEvents__factory";
import { IExchangeEvents } from "@generated/IExchangeEvents";
=======
>>>>>>> d802111f

export function checkDefined<T>(
  val: T | null | undefined,
  message = "Should be defined"
): T {
  if (val === null || val === undefined) {
    throw new Error(message);
  }
  return val;
}

export type WithNetworkArgs<T = {}> = T & { network: string | undefined };
const withNetworkArgv = <T = {}>(yargs: Argv<T>): Argv<WithNetworkArgs<T>> => {
  return yargs.option("network", {
    describe:
      "Network where this will be run.\n" +
      "Allowed values: RINKEBY_ARBITRUM, MAINNET_ARBITRUM\n" +
      ".env property: NETWORK\n" +
      "Required",
    type: "string",
  });
};

export type GetNetworkArgv<T> = Arguments<WithNetworkArgs<T>>;
export const getNetwork = <T = {}>(
  argv: GetNetworkArgv<T>
): {
  network: string;
} => {
  const network = getStringArg("network", "NETWORK", argv).toUpperCase();
  return { network };
};

export type WithProviderArgs<T = {}> = WithNetworkArgs<T>;
const withProviderArgv = withNetworkArgv;

export type GetProviderArgv<T> = Arguments<WithProviderArgs<T>>;
const getProvider = <T = {}>(
  argv: GetProviderArgv<T>
): {
  network: string;
  provider: Provider;
} => {
  const { network } = getNetwork(argv);

  const url = checkDefined(
    process.env[`${network}_RPC_URL`],
    `Missing ${network}_RPC_URL in your .env file, see README.md`
  );
  const chainId = checkDefined(
    process.env[`${network}_CHAINID`],
    `Missing ${network}_CHAINID in your .env file, see README.md`
  );

  const provider = new providers.JsonRpcProvider(url, {
    name: "json-rpc",
    chainId: Number(chainId),
  });

  return { network, provider };
};

/**
 * Commands that update the chain state need a signer.  But a number of commands only read from the
 * change and do not need parameters that are needed to get a singer.
 *
 * TODO At the moment we require a mnemonic and an account number, but it would be more convenient
 * for our the CLI users if we would also support creating signers from a single private key.
 */
export type WithSignerArgs<T = {}> = WithProviderArgs<
  T & { "account-number": number | undefined }
>;
const withSignerArgv = <T = {}>(yargs: Argv<T>): Argv<WithSignerArgs<T>> => {
  return withProviderArgv(yargs).option("account-number", {
    describe:
      'Account number.  "0" is your first account in MetaMask. Defaults to "0", which is what' +
      ' you want if you are not using multiple accounts. "X" in an HD wallet path of' +
      " \"m/44'/60'/0'/0/X\".\n" +
      ".env property: ACCOUNT_NUMBER\n" +
      "Required",
    type: "number",
  });
};

export type GetSignerArgv<T> = Arguments<WithSignerArgs<T>>;
const getSigner = <T = {}>(
  argv: GetSignerArgv<T>
): {
  network: string;
  signer: Signer;
} => {
  const accountNumber = getNumberArg("account-number", "ACCOUNT_NUMBER", argv, {
    isInt: true,
    isPositive: true,
    default: 0,
  });
  if (accountNumber >= 200) {
    throw new Error("Account number should be below 201: " + accountNumber);
  }

  const { network, provider } = getProvider(argv);

  const mnemonic = checkDefined(
    process.env[`${network}_MNEMONIC`],
    `Missing ${network}_MNEMONIC in your .env file, see README.md`
  );

  const signer = Wallet.fromMnemonic(
    mnemonic,
    `m/44'/60'/0'/0/${accountNumber}`
  ).connect(provider);

  return { network, signer };
};

export type ExchangeArgs<T = {}> = WithProviderArgs<
  T & { exchange: string | undefined }
>;
const exchangeWithProviderArgv = <T = {}>(
  yargs: Argv<T>
): Argv<ExchangeArgs<T>> => {
  return withSignerArgv(yargs).option("exchange", {
    describe:
      "Address of the exchange to interact with.\n" +
<<<<<<< HEAD
      ".env property: <network>_EXCHANGE_ADDRESS\n" +
=======
      ".env property: <network>_EXCHANGE\n" +
>>>>>>> d802111f
      "Required",
    type: "string",
  });
};

export type GetExchangeWithSignerArgv<T> = Arguments<
  WithSignerArgs<ExchangeArgs<T>>
>;
const getExchangeWithSigner = <T = {}>(
  argv: GetExchangeWithSignerArgv<T>
): {
  network: string;
  signer: Signer;
  exchangeAddress: string;
  exchange: IExchange;
<<<<<<< HEAD
  exchangeEvents: IExchangeEvents;
=======
>>>>>>> d802111f
} => {
  const { network, signer } = getSigner(argv);
  const exchangeAddress = getStringArg("exchange", `${network}_EXCHANGE`, argv);
  const exchange = IExchange__factory.connect(exchangeAddress, signer);
<<<<<<< HEAD
  const exchangeEvents = IExchangeEvents__factory.connect(
    exchangeAddress,
    signer
  );
  return { network, signer, exchangeAddress, exchange, exchangeEvents };
=======
  return { network, signer, exchangeAddress, exchange };
>>>>>>> d802111f
};

export type GetExchangeWithProviderArgv<T> = Arguments<ExchangeArgs<T>>;
const getExchangeWithProvider = <T = {}>(
  argv: GetExchangeWithProviderArgv<T>
): {
  network: string;
  provider: Provider;
  exchangeAddress: string;
  exchange: IExchange;
} => {
  const { network, provider } = getProvider(argv);
  const exchangeAddress = getStringArg("exchange", `${network}_EXCHANGE`, argv);
  const exchange = IExchange__factory.connect(exchangeAddress, provider);
  return { network, provider, exchangeAddress, exchange };
};

const main = async () => {
  await yargs(process.argv.slice(2))
    .command(
      ["changePosition"],
      "change position",
      async (yargs: Argv) => {
        return withSignerArgv(exchangeWithProviderArgv(yargs))
          .option("deltaAsset", {
            alias: "a",
            describe:
              "the amount of asset to change the position by denoted in wei",
            type: "string",
            require: true,
          })
          .option("deltaStable", {
            alias: "s",
            describe:
              "the amount of stable to change the position by denoted in wei",
            type: "string",
            require: true,
          })
          .option("stableBound", {
            alias: "b",
            describe: "max price trader is willing to pay denoted in wei",
            type: "string",
            default: "0",
          });
      },
      async (argv) => {
        const { deltaAsset, deltaStable, stableBound } = argv;

        const { signer, exchange } = getExchangeWithSigner(argv);

        const tx = await exchange.changePosition(
          deltaAsset,
          deltaStable,
          stableBound
        );

        await tx.wait();

        const position = await exchange.getPosition(await signer.getAddress());

        console.log({
          asset: position[0].toString(),
          stable: position[1].toString(),
        });
      }
    )
    .command(
      ["estimateChangePosition"],
      "estimate change position",
      async (yargs: Argv) => {
        return withSignerArgv(exchangeWithProviderArgv(yargs))
          .option("deltaAsset", {
            alias: "a",
            describe: "the amount of asset to change the position by",
            type: "string",
            require: true,
          })
          .option("deltaStable", {
            alias: "s",
            describe: "the amount of stable to change the position by",
            type: "string",
            require: true,
          })
          .option("stableBound", {
            alias: "b",
            describe: "max price trader is willing to pay",
            type: "string",
            default: "0",
          });
      },
      async (argv) => {
        const { deltaAsset, deltaStable, stableBound } = argv;

        const { exchange } = getExchangeWithSigner(argv);

        try {
          const trade = await exchange.callStatic.changePosition(
            deltaAsset,
            deltaStable,
            stableBound
          );

          console.log({
            startAsset: trade.startAsset.toString(),
            startStable: trade.startStable.toString(),
            totalAsset: trade.totalAsset.toString(),
            totalStable: trade.totalStable.toString(),
            tradeFee: trade.tradeFee.toString(),
            traderPayout: trade.traderPayout.toString(),
          });
        } catch (e) {
          console.log("Can not estimate trade");
          console.log({ e });
        }
      }
    )
    .command(
      ["approveTokens"],
      "approve_tokens",
      async (yargs: Argv) => withSignerArgv(exchangeWithProviderArgv(yargs)),
      async (argv: any) => {
        const { signer, exchange, exchangeAddress } =
          getExchangeWithSigner(argv);

        const assetTokenAddress = await exchange.assetToken();

        const assetToken = IERC20__factory.connect(assetTokenAddress, signer);

        const tx1 = await assetToken.approve(
          exchangeAddress,
          ethers.utils.parseEther("100000")
        );
        await tx1.wait();

        const stableTokenAddress = await exchange.stableToken();

        const stableToken = IERC20__factory.connect(stableTokenAddress, signer);

        const tx2 = await stableToken.approve(
          exchangeAddress,
          ethers.utils.parseEther("100000")
        );
        await tx2.wait();

        console.log(
          "Approved both tokens for account: " + (await signer.getAddress())
        );
      }
    )
    .command(
      ["liquidate"],
      "liquidate",
      async (yargs: Argv) =>
        withSignerArgv(exchangeWithProviderArgv(yargs)).option("trader", {
          alias: "t",
          describe: "the trader's address",
          type: "string",
          require: true,
        }),
      async (argv: any) => {
        const { exchange } = getExchangeWithSigner(argv);

        const tx = await exchange.liquidate(argv.trader);

        const receipt = await tx.wait();

        console.log("Liquidated in tx: " + receipt.transactionHash);
      }
    )
    .command(
      ["estimateLiquidate"],
      "estimate_liquidate",
      async (yargs: Argv) =>
        exchangeWithProviderArgv(yargs).option("trader", {
          alias: "t",
          describe: "the trader's address",
          type: "string",
          require: true,
        }),
      async (argv: any) => {
        const { exchange } = getExchangeWithProvider(argv);

        try {
          const payout = await exchange.callStatic.liquidate(argv.trader);
          console.log("Payout for liquidation: " + payout.toString());
        } catch (e) {
          console.log({ e });
          console.log("trade can not be liquidated");
        }
      }
    )
    .command(
      ["liquidationBot"],
      "run a bot to liquidate traders",
      (yargs: Argv) =>
        liquidationBot.cli(
          (yargs) => withSignerArgv(exchangeWithProviderArgv(yargs)),
          yargs
        ),
      async (argv) =>
        await liquidationBot.run(
          () => dotenv.config(),
          getExchangeWithSigner,
          argv
        )
    )
    .command("uniswap", "Interaction with Uniswap", (yargs) =>
      uniswap.cli(
        withNetworkArgv,
        withProviderArgv,
        yargs,
        () => dotenv.config(),
        getNetwork,
        getProvider
      )
    )
    .command(
      "external-liquidity",
      "Incentives for liquidity provided on Uniswap",
      (yargs) =>
        externalLiquidityIncentives.cli(
          withSignerArgv,
          yargs,
          () => dotenv.config(),
          getNetwork,
          getSigner
        )
    )
    .demandCommand()
    .help()
    .strict()
    .wrap(Math.min(100, terminalWidth()))
    .parse();
};

main()
  .then(() => process.exit(0))
  .catch((error) => {
    console.error(error);
    process.exit(1);
  });<|MERGE_RESOLUTION|>--- conflicted
+++ resolved
@@ -10,11 +10,8 @@
 import { getNumberArg, getStringArg } from "./config/args";
 import * as externalLiquidityIncentives from "./externalLiquidityIncentives";
 import * as uniswap from "./uniswap";
-<<<<<<< HEAD
 import { IExchangeEvents__factory } from "@generated/factories/IExchangeEvents__factory";
 import { IExchangeEvents } from "@generated/IExchangeEvents";
-=======
->>>>>>> d802111f
 
 export function checkDefined<T>(
   val: T | null | undefined,
@@ -139,11 +136,7 @@
   return withSignerArgv(yargs).option("exchange", {
     describe:
       "Address of the exchange to interact with.\n" +
-<<<<<<< HEAD
-      ".env property: <network>_EXCHANGE_ADDRESS\n" +
-=======
       ".env property: <network>_EXCHANGE\n" +
->>>>>>> d802111f
       "Required",
     type: "string",
   });
@@ -159,23 +152,16 @@
   signer: Signer;
   exchangeAddress: string;
   exchange: IExchange;
-<<<<<<< HEAD
   exchangeEvents: IExchangeEvents;
-=======
->>>>>>> d802111f
 } => {
   const { network, signer } = getSigner(argv);
   const exchangeAddress = getStringArg("exchange", `${network}_EXCHANGE`, argv);
   const exchange = IExchange__factory.connect(exchangeAddress, signer);
-<<<<<<< HEAD
   const exchangeEvents = IExchangeEvents__factory.connect(
     exchangeAddress,
     signer
   );
   return { network, signer, exchangeAddress, exchange, exchangeEvents };
-=======
-  return { network, signer, exchangeAddress, exchange };
->>>>>>> d802111f
 };
 
 export type GetExchangeWithProviderArgv<T> = Arguments<ExchangeArgs<T>>;
