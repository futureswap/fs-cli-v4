import { Signer } from "@ethersproject/abstract-signer";
import { Provider } from "@ethersproject/providers";
import { LiquidationBotApi__factory } from "@generated/factories/LiquidationBotApi__factory";
import { IExchange } from "@generated/IExchange";
import { LiquidationBotApi } from "@generated/LiquidationBotApi";
import { getEnumArg, getNumberArg, getStringArg } from "config/args";
import { Arguments, Argv } from "yargs";
import {
  checkDefined,
  ExchangeArgs,
  GetExchangeWithSignerArgv,
  WithSignerArgs,
} from "..";
import { liquidationBot } from "./bot";
import * as reporting from "./reporting";
import { IExchangeEvents } from "@generated/IExchangeEvents";

type LiquidationBotKeys<T = {}> = T & {
  "liquidation-bot": string | undefined;
<<<<<<< HEAD
  "start-block": number | undefined;
  "max-blocks-per-json-rpc-query": number | undefined;
=======
  "trades-url-prefix": string | undefined;
>>>>>>> d802111f
  "refetch-interval": number | undefined;
  "recheck-interval": number | undefined;
  "liquidation-retry-interval": number | undefined;
  "max-traders-per-liquidation-check": number | undefined;
  reporting: string | undefined;
};

export type LiquidationBotArgs<T = {}> = WithSignerArgs<
  ExchangeArgs<LiquidationBotKeys<T>>
>;

<<<<<<< HEAD
// These are the blocks containing the first transactions to the first exchange.
const FUTURESWAP_EXCHANGE_GENESIS_BLOCKS: { [network: string]: number } = {
  RINKEBY_ARBITRUM: 5280847,
  MAINNET_ARBITRUM: 2194550,
};

const DEFAULT_MAX_BLOCKS_PER_JSON_RPC_QUERY = 50_000;
=======
export const DEFAULT_TRADES_URL_PREFIX =
  "https://xek9m45jkh.execute-api.us-east-1.amazonaws.com/Prod/api/v2/__hidden__trades?exchangeAddress=";
>>>>>>> d802111f

export const cli = <Parent>(
  exchangeWithSignerArgv: <T>(
    yargs: Argv<T>
  ) => Argv<WithSignerArgs<ExchangeArgs<T>>>,
  yargs: Argv<Parent>
): Argv<LiquidationBotArgs<Parent>> => {
  return exchangeWithSignerArgv(yargs)
    .option("liquidation-bot", {
      describe:
        "Address of the LiquidationBotApi contract.\n" +
        ".env property: <network>_LIQUIDATION_BOT_API\n" +
        "Default depends on the chosen network.",
      type: "string",
    })
<<<<<<< HEAD
    .option("start-block", {
      describe:
        "Arbitrum block to start scanning traders from for liquidation\n" +
        `Default depends on the chosen network`,
      type: "number",
    })
    .option("max-blocks-per-json-rpc-query", {
      describe:
        "Number of blocks to fetch per JSON RPC Query" +
        `Defaults to: ${DEFAULT_MAX_BLOCKS_PER_JSON_RPC_QUERY}`,
      type: "number",
=======
    .option("trades-url-prefix", {
      describe:
        "Trade indexer URL, except for the exchange address.\n" +
        ".env property: TRADES_URL_PREFIX\n" +
        `Defaults to: ${DEFAULT_TRADES_URL_PREFIX}`,
      type: "string",
>>>>>>> d802111f
    })
    .option("refetch-interval", {
      describe:
        "Trade indexer query frequency for open trades list. In seconds.\n" +
        ".env property: TRADES_FETCHER_REFETCH_INTERVAL_SEC\n" +
        "Default: every 20 seconds",
      type: "number",
    })
    .option("recheck-interval", {
      describe:
        "Open trade checker recheck frequency. In seconds.\n" +
        ".env property: TRADES_CHECKER_RECHECK_INTERVAL_SEC\n" +
        "Default: every 5 seconds",
      type: "number",
    })
    .option("liquidation-retry-interval", {
      describe:
        "Failed liquidation recheck delay. In seconds.\n" +
        ".env property: TRADES_LIQUIDATOR_RETRY_INTERVAL_SEC\n" +
        "Default: every 1 second",
      type: "number",
    })
    .option("max-traders-per-liquidation-check", {
      describe:
        "Number of addresses to send in a single liquidation request.\n" +
        ".env property: MAX_TRADERS_PER_LIQUIDATION_CHECK\n" +
        "Default: 1_000",
      type: "number",
    })
    .option("reporting", {
      describe:
        'Type of reporter to use.  One of: "console", or "pm2".\n' +
        ".env property: LIQUIDATION_BOT_REPORTING\n" +
        "Default: console",
      type: "string",
    });
};

export const run = async (
  initConfig: () => void,
  getExchangeWithSigner: <T>(argv: GetExchangeWithSignerArgv<T>) => {
    network: string;
    signer: Signer;
    exchangeAddress: string;
    exchange: IExchange;
<<<<<<< HEAD
    exchangeEvents: IExchangeEvents;
=======
>>>>>>> d802111f
  },
  argv: Arguments<LiquidationBotArgs<{}>>
) => {
  initConfig();

<<<<<<< HEAD
  const { network, signer, exchange, exchangeEvents } =
    getExchangeWithSigner(argv);
=======
  const { network, signer, exchange } = getExchangeWithSigner(argv);
>>>>>>> d802111f

  const provider = checkDefined(
    signer.provider,
    "Internal error: Signer for the exchange does not have a provider"
  );

  const {
    liquidationBotApi,
<<<<<<< HEAD
    startBlock,
    maxBlocksPerJsonRpcQuery,
=======
    tradesUrlPrefix,
>>>>>>> d802111f
    fetcherRetryIntervalSec,
    checkerRetryIntervalSec,
    liquidatorRetryIntervalSec,
    maxTradersPerLiquidationCheck,
    reporting: reportingType,
  } = getLiquidationBotArgs(network, provider, argv);

  const bot = liquidationBot.start(
<<<<<<< HEAD
    provider,
    exchange,
    exchangeEvents,
    liquidationBotApi,
    startBlock,
    maxBlocksPerJsonRpcQuery,
=======
    exchange,
    liquidationBotApi,
    tradesUrlPrefix + exchange.address.toLowerCase(),
>>>>>>> d802111f
    fetcherRetryIntervalSec,
    checkerRetryIntervalSec,
    liquidatorRetryIntervalSec,
    maxTradersPerLiquidationCheck
  );

  let reportingProcess =
    reportingType == "pm2"
      ? reporting.pm2.start(liquidationBot)
      : reporting.console.start(liquidationBot);

  await Promise.race([bot, reportingProcess]);
};

const DEFAULT_LIQUIDATION_BOT_API: { [network: string]: string } = {
  MAINNET_ARBITRUM: "0xbFAb47F47853a59ce68226D7ac9b58c5b402D5d0",
  RINKEBY_ARBITRUM: "0x5C317200755dD3eDa0593C6aB8EbCE1265C75786",
};

const getLiquidationBotArgs = <T = {}>(
  network: string,
  provider: Provider,
  argv: Arguments<LiquidationBotArgs<T>>
): {
  liquidationBotApi: LiquidationBotApi;
<<<<<<< HEAD
  startBlock: number;
  s;
  maxBlocksPerJsonRpcQuery: number;
=======
  tradesUrlPrefix: string;
>>>>>>> d802111f
  fetcherRetryIntervalSec: number;
  checkerRetryIntervalSec: number;
  liquidatorRetryIntervalSec: number;
  maxTradersPerLiquidationCheck: number;
  reporting: "console" | "pm2";
} => {
  const liquidationBotApiAddress = getStringArg(
    "liquidation-bot",
    `${network}_LIQUIDATION_BOT`,
    argv,
    {
      default: DEFAULT_LIQUIDATION_BOT_API[network],
    }
  );

  const liquidationBotApi = LiquidationBotApi__factory.connect(
    liquidationBotApiAddress,
    provider
  );

<<<<<<< HEAD
  const startBlock = getNumberArg("start-block", "START_BLOCK", argv, {
    default: FUTURESWAP_EXCHANGE_GENESIS_BLOCKS[network],
    isInt: true,
    isPositive: true,
  });

  const maxBlocksPerJsonRpcQuery = getNumberArg(
    "max-blocks-per-json-rpc-query",
    "MAX_BLOCKS_PER_JSON_RPC_QUERY",
    argv,
    {
      default: DEFAULT_MAX_BLOCKS_PER_JSON_RPC_QUERY,
      isInt: true,
      isPositive: true,
    }
  );

=======
  const tradesUrlPrefix = getStringArg("trades-url-prefix", "TRADE_INDEXER", argv, {
    default: DEFAULT_TRADES_URL_PREFIX,
  });
>>>>>>> d802111f
  const fetcherRetryIntervalSec = getNumberArg(
    "refetch-interval",
    "TRADES_FETCHER_REFETCH_INTERVAL_SEC",
    argv,
    { isPositive: true, default: 20 }
  );
  const checkerRetryIntervalSec = getNumberArg(
    "recheck-interval",
    "TRADES_CHECKER_RECHECK_INTERVAL_SEC",
    argv,
    { isPositive: true, default: 5 }
  );
  const liquidatorRetryIntervalSec = getNumberArg(
    "liquidation-retry-interval",
    "TRADES_LIQUIDATOR_RETRY_INTERVAL_SEC",
    argv,
    { isPositive: true, default: 1 }
  );
  const maxTradersPerLiquidationCheck = getNumberArg(
    "max-traders-per-liquidation-check",
    "MAX_TRADERS_PER_LIQUIDATION_CHECK",
    argv,
    { isInt: true, isPositive: true, default: 1_000 }
  );

  // TODO It is unfortunate that an explicit type cast is needed here.  Maybe there is a way to
  // enhance `getEnumArg`?
  const reporting = getEnumArg(
    "reporting",
    "LIQUIDATION_BOT_REPORTING",
    ["console", "pm2"],
    argv,
    { default: "console" }
  ) as "console" | "pm2";

  return {
    liquidationBotApi,
<<<<<<< HEAD
    startBlock,
    maxBlocksPerJsonRpcQuery,
=======
    tradesUrlPrefix,
>>>>>>> d802111f
    fetcherRetryIntervalSec,
    checkerRetryIntervalSec,
    liquidatorRetryIntervalSec,
    maxTradersPerLiquidationCheck,
    reporting,
  };
};<|MERGE_RESOLUTION|>--- conflicted
+++ resolved
@@ -17,12 +17,8 @@
 
 type LiquidationBotKeys<T = {}> = T & {
   "liquidation-bot": string | undefined;
-<<<<<<< HEAD
   "start-block": number | undefined;
   "max-blocks-per-json-rpc-query": number | undefined;
-=======
-  "trades-url-prefix": string | undefined;
->>>>>>> d802111f
   "refetch-interval": number | undefined;
   "recheck-interval": number | undefined;
   "liquidation-retry-interval": number | undefined;
@@ -34,7 +30,6 @@
   ExchangeArgs<LiquidationBotKeys<T>>
 >;
 
-<<<<<<< HEAD
 // These are the blocks containing the first transactions to the first exchange.
 const FUTURESWAP_EXCHANGE_GENESIS_BLOCKS: { [network: string]: number } = {
   RINKEBY_ARBITRUM: 5280847,
@@ -42,10 +37,6 @@
 };
 
 const DEFAULT_MAX_BLOCKS_PER_JSON_RPC_QUERY = 50_000;
-=======
-export const DEFAULT_TRADES_URL_PREFIX =
-  "https://xek9m45jkh.execute-api.us-east-1.amazonaws.com/Prod/api/v2/__hidden__trades?exchangeAddress=";
->>>>>>> d802111f
 
 export const cli = <Parent>(
   exchangeWithSignerArgv: <T>(
@@ -61,7 +52,6 @@
         "Default depends on the chosen network.",
       type: "string",
     })
-<<<<<<< HEAD
     .option("start-block", {
       describe:
         "Arbitrum block to start scanning traders from for liquidation\n" +
@@ -73,14 +63,6 @@
         "Number of blocks to fetch per JSON RPC Query" +
         `Defaults to: ${DEFAULT_MAX_BLOCKS_PER_JSON_RPC_QUERY}`,
       type: "number",
-=======
-    .option("trades-url-prefix", {
-      describe:
-        "Trade indexer URL, except for the exchange address.\n" +
-        ".env property: TRADES_URL_PREFIX\n" +
-        `Defaults to: ${DEFAULT_TRADES_URL_PREFIX}`,
-      type: "string",
->>>>>>> d802111f
     })
     .option("refetch-interval", {
       describe:
@@ -126,21 +108,14 @@
     signer: Signer;
     exchangeAddress: string;
     exchange: IExchange;
-<<<<<<< HEAD
     exchangeEvents: IExchangeEvents;
-=======
->>>>>>> d802111f
   },
   argv: Arguments<LiquidationBotArgs<{}>>
 ) => {
   initConfig();
 
-<<<<<<< HEAD
   const { network, signer, exchange, exchangeEvents } =
     getExchangeWithSigner(argv);
-=======
-  const { network, signer, exchange } = getExchangeWithSigner(argv);
->>>>>>> d802111f
 
   const provider = checkDefined(
     signer.provider,
@@ -149,12 +124,8 @@
 
   const {
     liquidationBotApi,
-<<<<<<< HEAD
     startBlock,
     maxBlocksPerJsonRpcQuery,
-=======
-    tradesUrlPrefix,
->>>>>>> d802111f
     fetcherRetryIntervalSec,
     checkerRetryIntervalSec,
     liquidatorRetryIntervalSec,
@@ -163,18 +134,12 @@
   } = getLiquidationBotArgs(network, provider, argv);
 
   const bot = liquidationBot.start(
-<<<<<<< HEAD
     provider,
     exchange,
     exchangeEvents,
     liquidationBotApi,
     startBlock,
     maxBlocksPerJsonRpcQuery,
-=======
-    exchange,
-    liquidationBotApi,
-    tradesUrlPrefix + exchange.address.toLowerCase(),
->>>>>>> d802111f
     fetcherRetryIntervalSec,
     checkerRetryIntervalSec,
     liquidatorRetryIntervalSec,
@@ -200,13 +165,8 @@
   argv: Arguments<LiquidationBotArgs<T>>
 ): {
   liquidationBotApi: LiquidationBotApi;
-<<<<<<< HEAD
   startBlock: number;
-  s;
   maxBlocksPerJsonRpcQuery: number;
-=======
-  tradesUrlPrefix: string;
->>>>>>> d802111f
   fetcherRetryIntervalSec: number;
   checkerRetryIntervalSec: number;
   liquidatorRetryIntervalSec: number;
@@ -227,7 +187,6 @@
     provider
   );
 
-<<<<<<< HEAD
   const startBlock = getNumberArg("start-block", "START_BLOCK", argv, {
     default: FUTURESWAP_EXCHANGE_GENESIS_BLOCKS[network],
     isInt: true,
@@ -245,11 +204,6 @@
     }
   );
 
-=======
-  const tradesUrlPrefix = getStringArg("trades-url-prefix", "TRADE_INDEXER", argv, {
-    default: DEFAULT_TRADES_URL_PREFIX,
-  });
->>>>>>> d802111f
   const fetcherRetryIntervalSec = getNumberArg(
     "refetch-interval",
     "TRADES_FETCHER_REFETCH_INTERVAL_SEC",
@@ -287,12 +241,8 @@
 
   return {
     liquidationBotApi,
-<<<<<<< HEAD
     startBlock,
     maxBlocksPerJsonRpcQuery,
-=======
-    tradesUrlPrefix,
->>>>>>> d802111f
     fetcherRetryIntervalSec,
     checkerRetryIntervalSec,
     liquidatorRetryIntervalSec,
