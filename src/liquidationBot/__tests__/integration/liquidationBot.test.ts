import type { LiquidationBotEvents } from "@liquidationBot/reporting";
import { LiquidationError } from "@liquidationBot/errors";
<<<<<<< HEAD
import liquidationBotApi from "@liquidationBot/services/liquidationBot/setupApi";
import { liquidationBot } from "@liquidationBot/bot";
import { config } from "@config";
import { BigNumber } from "ethers";

type ChangePositionEventResult = {
  args: {
    trader: string;
    previousAsset: BigNumber;
    previousStable: BigNumber;
    newAsset: BigNumber;
    newStable: BigNumber;
  };
};

jest.disableAutomock();

jest.mock("../../services/liquidationBot/setupApi", () => ({
  callStatic: { isLiquidatable: jest.fn() },
}));
const mockIsLiquidatable = <
  jest.MockedFunction<typeof liquidationBotApi.callStatic.isLiquidatable>
>liquidationBotApi.callStatic.isLiquidatable;

const mockChangePositionEvents = jest.fn() as jest.MockedFunction<
  () => Promise<ChangePositionEventResult[]>
>;
const mockLiquidate = jest.fn() as jest.MockedFunction<() => Promise<Symbol>>;
jest.mock("../../services/exchange/setupApi", () => ({
  exchangeApi: { liquidate: () => mockLiquidate() },
  exchangeEventsApi: {
    queryFilter: () => mockChangePositionEvents(),
    filters: { PositionChanged: () => null },
  },
}));

jest.mock("../../services/provider", () => ({
  getBlockNumber: () => config.network.exchangeGenesisBlock + 1,
}));
=======
import { LiquidationBot, liquidationBot } from "@liquidationBot/bot";
import { IExchange } from "@generated/IExchange";
import { LiquidationBotApi } from "@generated/LiquidationBotApi";

jest.disableAutomock();

const mockFetchTraders = jest.fn() as jest.MockedFunction<
  () => Promise<{ trades: { trader: string }[] }>
>;
jest.mock("axios", () => ({
  get: jest.fn(async () => ({ data: await mockFetchTraders() })),
}));

const setupMocks = (
  liquidationBot: LiquidationBot
): {
  mockLiquidate: jest.Mock;
  mockIsLiquidatable: jest.Mock;
  start: () => void;
} => {
  // TODO `as any as Type` conversion is not safe.  It would be nice to replace it with a more
  // comprehensive mock.  One that would through a meaningful error if an unexpected property is
  // accessed, for example.

  const mockLiquidate = jest.fn();
  const mockExchange = {
    liquidate: mockLiquidate,
  } as any as IExchange;

  const mockIsLiquidatable = jest.fn();
  const mockLiquidationBotApi = {
    callStatic: { isLiquidatable: mockIsLiquidatable },
  } as any as LiquidationBotApi;

  const start = () => {
    // NOTE Timeouts here need to be very low, as we need to wait for a timeout to expire when when
    // are stopping our tests.  So the shorter the timeouts are, the less time our tests will waste
    // when stopping.
    liquidationBot.start(
      mockExchange,
      mockLiquidationBotApi,
      "http://backend/trades",
      0.01,
      0.005,
      0.001,
      1000
    );
  };

  return { mockLiquidate, mockIsLiquidatable, start };
};
>>>>>>> f8dbdc1e

describe("liquidationBot", () => {
  /*
   * Because bot processors cycles are running on timers, the most natural way
   * to write integration tests on it would be to use Jest's fake timers API.
   * But unfortunately it doesn't work properly with Promises.
   * https://github.com/facebook/jest/issues/7151
   * Workaround exists, and I have tried some of them, but the results was from
   * not working at all to working unreliable.
   * Maybe it can be setup better, but I have decided just to set cycles time
   * length to a very low values in .env.test and control bot execution by
   * listening events. And it works great
   */
  type EventTypes = LiquidationBotEvents["type"];
  let botEvents: LiquidationBotEvents[] = [];

  // call collectBotEvents after bot.start() to collect specified events into
  // botEvents to assert them by the end of the test. If no events to collect
  // are specified then all events would be collected
  const collectBotEvents = (...eventsTypes: EventTypes[]) => {
    (async () => {
      for await (const event of liquidationBot.getEventsIterator()) {
        if (!eventsTypes || eventsTypes.includes(event.type)) {
          botEvents.push(event);
        }
      }
    })();
  };

  const onceBotEvent = async <EventType extends EventTypes>(
    eventType: EventType
  ): Promise<LiquidationBotEvents & { type: EventType }> => {
    for await (const event of liquidationBot.getEventsIterator()) {
      if (event.type === eventType) {
        return event as any;
      }
    }
    return undefined as never; // unreachable. Just for compiler
  };

  afterEach(async () => {
    await liquidationBot.stop();
    botEvents = [];
  });

  it("should liquidate liquidatable trader", async () => {
<<<<<<< HEAD
    openPositions(["trader1"]);
=======
    const { mockLiquidate, mockIsLiquidatable, start } =
      setupMocks(liquidationBot);

    mockFetchTraders.mockResolvedValue({ trades: [{ trader: "trader1" }] });
>>>>>>> f8dbdc1e
    mockIsLiquidatable.mockResolvedValueOnce([true]);
    const mockLiquidationResult = Symbol("mockLiquidationResult");
    mockLiquidate.mockResolvedValueOnce(mockLiquidationResult);

    start();
    const { trader } = await onceBotEvent("traderLiquidated");

    expect(trader).toEqual("trader1");
  });

  it("should not liquidate non-liquidatable trader", async () => {
<<<<<<< HEAD
    openPositions(["trader1"]);
=======
    const { mockIsLiquidatable, start } = setupMocks(liquidationBot);

    mockFetchTraders.mockResolvedValue({ trades: [{ trader: "trader1" }] });
>>>>>>> f8dbdc1e
    mockIsLiquidatable.mockResolvedValue([false]);

    start();
    collectBotEvents("traderLiquidated", "error");
    await onceBotEvent("tradersChecked");
    await onceBotEvent("tradersFetched"); // some long waining

    expect(botEvents).toBeEmpty();
  });

  it("should liquidate only liquidatable trader", async () => {
<<<<<<< HEAD
    openPositions(["trader1", "trader2"]);
=======
    const { mockLiquidate, mockIsLiquidatable, start } =
      setupMocks(liquidationBot);

    mockFetchTraders.mockResolvedValue({
      trades: [{ trader: "trader1" }, { trader: "trader2" }],
    });
>>>>>>> f8dbdc1e
    mockIsLiquidatable.mockResolvedValueOnce([false, true]);
    const mockLiquidationResult = Symbol("mockLiquidationResult");
    mockLiquidate.mockResolvedValueOnce(mockLiquidationResult);

    start();
    const { trader } = await onceBotEvent("traderLiquidated");

    expect(trader).toEqual("trader2");
  });

  it("should liquidate trader after it would become liquidatable", async () => {
<<<<<<< HEAD
    openPositions(["trader1"]);
=======
    const { mockIsLiquidatable, start } = setupMocks(liquidationBot);

    mockFetchTraders.mockResolvedValue({ trades: [{ trader: "trader1" }] });
>>>>>>> f8dbdc1e
    mockIsLiquidatable.mockResolvedValueOnce([false]);
    mockIsLiquidatable.mockResolvedValueOnce([true]);

    start();
    collectBotEvents("tradersChecked", "traderLiquidated", "error");
    await onceBotEvent("traderLiquidated");

    expect(botEvents).toEqual([
      expect.objectContaining({ type: "tradersChecked" }),
      expect.objectContaining({ type: "tradersChecked" }),
      expect.objectContaining({ type: "traderLiquidated" }),
    ]);
  });

  it("should not liquidate trader after it has been liquidated", async () => {
<<<<<<< HEAD
    openPositions(["trader1"]);
=======
    const { mockLiquidate, mockIsLiquidatable, start } =
      setupMocks(liquidationBot);

    mockFetchTraders.mockResolvedValue({ trades: [{ trader: "trader1" }] });
>>>>>>> f8dbdc1e
    mockIsLiquidatable.mockResolvedValueOnce([true]);
    mockIsLiquidatable.mockResolvedValue([false]);
    const mockLiquidationResult = Symbol("mockLiquidationResult");
    mockLiquidate.mockResolvedValueOnce(mockLiquidationResult);

    start();
    collectBotEvents("tradersChecked", "traderLiquidated", "error");
    await onceBotEvent("tradersChecked");
    await onceBotEvent("tradersChecked");
    await onceBotEvent("tradersChecked");

    expect(botEvents).toEqual([
      expect.objectContaining({ type: "tradersChecked" }),
      expect.objectContaining({ type: "traderLiquidated" }),
      expect.objectContaining({ type: "tradersChecked" }),
      expect.objectContaining({ type: "tradersChecked" }),
    ]);
  });

  it("should retry to liquidate when error occurs on liquidation", async () => {
<<<<<<< HEAD
    openPositions(["trader1"]);
=======
    const { mockLiquidate, mockIsLiquidatable, start } =
      setupMocks(liquidationBot);

    mockFetchTraders.mockResolvedValue({ trades: [{ trader: "trader1" }] });
>>>>>>> f8dbdc1e
    mockIsLiquidatable.mockResolvedValueOnce([true]); // call in check processor
    mockIsLiquidatable.mockResolvedValueOnce([true]); // call before retry
    mockLiquidate.mockRejectedValueOnce(Error("mock liquidate error"));
    const mockLiquidationResult = Symbol("mockLiquidationResult") as any;
    mockLiquidate.mockResolvedValueOnce(mockLiquidationResult);

    start();
    collectBotEvents("tradersChecked", "traderLiquidated", "error");
    await onceBotEvent("error"); // mock liquidate error
    await onceBotEvent("traderLiquidated");

    expect(botEvents).toEqual([
      expect.objectContaining({ type: "tradersChecked" }),
      { type: "error", error: expect.any(LiquidationError) },
      {
        type: "traderLiquidated",
        trader: "trader1",
        contractTransaction: mockLiquidationResult,
      },
    ]);
  });

<<<<<<< HEAD
  it("should not retry to liquidate when after error liquidatable trader becomes non-liquidatable", async () => {
    openPositions(["trader1"]);
=======
  it("should not retry to liquidate when trader becomes non-liquidatable", async () => {
    const { mockLiquidate, mockIsLiquidatable, start } =
      setupMocks(liquidationBot);

    mockFetchTraders.mockResolvedValue({ trades: [{ trader: "trader1" }] });
>>>>>>> f8dbdc1e
    mockIsLiquidatable.mockResolvedValueOnce([true]); // call in check processor
    mockIsLiquidatable.mockResolvedValue([false]); // call before retry and after
    mockLiquidate.mockRejectedValueOnce(Error("mock liquidate error"));

    start();
    collectBotEvents("traderLiquidated", "error");
    await onceBotEvent("error"); // mock liquidate error
    await onceBotEvent("tradersChecked"); // some long waining

    expect(botEvents).toEqual([
      { type: "error", error: expect.any(LiquidationError) },
    ]);
  });

  // TODO This logic is not implemented yet.
  it.skip("should not retry to liquidate when liquidation failed twice", async () => {
<<<<<<< HEAD
    openPositions(["trader1"]);
=======
    const { mockLiquidate, mockIsLiquidatable, start } =
      setupMocks(liquidationBot);

    mockFetchTraders.mockResolvedValue({ trades: [{ trader: "trader1" }] });
>>>>>>> f8dbdc1e
    mockIsLiquidatable.mockResolvedValue([true]);
    mockLiquidate.mockRejectedValueOnce(Error("mock liquidate error 1"));
    mockLiquidate.mockRejectedValueOnce(Error("mock liquidate error 2"));

    start();
    collectBotEvents("traderLiquidated", "error");
    await onceBotEvent("error"); // mock liquidate error 1
    await onceBotEvent("error"); // mock liquidate error 2
    await onceBotEvent("tradersChecked"); // some long waining

    expect(botEvents).toEqual([
      { type: "error", error: expect.any(LiquidationError) },
      { type: "error", error: expect.any(LiquidationError) },
    ]);
  });

<<<<<<< HEAD
  it("should determine liquidatable traders when number of active traders exceeds the chunk size of liquidation bot api", async () => {
    const activeTraders = Array.from({ length: 5_000 }, (_, i) => `trader${i}`);
    openPositions(activeTraders);
=======
  it("chunks api requests when too many active traders", async () => {
    const { mockLiquidate, mockIsLiquidatable, start } =
      setupMocks(liquidationBot);

    const activeTraders = Array.from({ length: 5_000 }, (_, i) => ({
      trader: `trader${i}`,
    }));
    mockFetchTraders.mockResolvedValue({ trades: activeTraders });
>>>>>>> f8dbdc1e
    mockIsLiquidatable.mockResolvedValue([false, true]);
    const mockLiquidationResult = Symbol("mockLiquidationResult");
    mockLiquidate.mockResolvedValueOnce(mockLiquidationResult);

    start();
    const { trader: trader1 } = await onceBotEvent("traderLiquidated");
    const { trader: trader2 } = await onceBotEvent("traderLiquidated");
    const { trader: trader3 } = await onceBotEvent("traderLiquidated");
    const { trader: trader4 } = await onceBotEvent("traderLiquidated");
    const { trader: trader5 } = await onceBotEvent("traderLiquidated");

    expect(trader1).toEqual("trader1");
    expect(trader2).toEqual("trader1001");
    expect(trader3).toEqual("trader2001");
    expect(trader4).toEqual("trader3001");
    expect(trader5).toEqual("trader4001");
  });
});

function openPositions(traders: string[]) {
  addTradeActivity(
    traders,
    BigNumber.from(0),
    BigNumber.from(0),
    BigNumber.from(100),
    BigNumber.from(100)
  );
}

function closePositions(traders: string[]) {
  addTradeActivity(
    traders,
    BigNumber.from(100),
    BigNumber.from(100),
    BigNumber.from(0),
    BigNumber.from(0)
  );
}

function addTradeActivity(
  traders: string[],
  previousAsset: BigNumber,
  previousStable: BigNumber,
  newAsset: BigNumber,
  newStable: BigNumber
) {
  const activities = traders.map((trader) => {
    return {
      args: { previousAsset, previousStable, newAsset, newStable, trader },
    };
  });
  mockChangePositionEvents.mockResolvedValue(activities);
}<|MERGE_RESOLUTION|>--- conflicted
+++ resolved
@@ -1,10 +1,11 @@
 import type { LiquidationBotEvents } from "@liquidationBot/reporting";
 import { LiquidationError } from "@liquidationBot/errors";
-<<<<<<< HEAD
-import liquidationBotApi from "@liquidationBot/services/liquidationBot/setupApi";
-import { liquidationBot } from "@liquidationBot/bot";
-import { config } from "@config";
 import { BigNumber } from "ethers";
+import { LiquidationBot, liquidationBot } from "@liquidationBot/bot";
+import { IExchange } from "@generated/IExchange";
+import { LiquidationBotApi } from "@generated/LiquidationBotApi";
+import { Provider } from "@ethersproject/providers";
+import { IExchangeEvents } from "@generated/IExchangeEvents";
 
 type ChangePositionEventResult = {
   args: {
@@ -18,71 +19,52 @@
 
 jest.disableAutomock();
 
-jest.mock("../../services/liquidationBot/setupApi", () => ({
-  callStatic: { isLiquidatable: jest.fn() },
-}));
-const mockIsLiquidatable = <
-  jest.MockedFunction<typeof liquidationBotApi.callStatic.isLiquidatable>
->liquidationBotApi.callStatic.isLiquidatable;
-
-const mockChangePositionEvents = jest.fn() as jest.MockedFunction<
-  () => Promise<ChangePositionEventResult[]>
->;
-const mockLiquidate = jest.fn() as jest.MockedFunction<() => Promise<Symbol>>;
-jest.mock("../../services/exchange/setupApi", () => ({
-  exchangeApi: { liquidate: () => mockLiquidate() },
-  exchangeEventsApi: {
-    queryFilter: () => mockChangePositionEvents(),
-    filters: { PositionChanged: () => null },
-  },
-}));
-
-jest.mock("../../services/provider", () => ({
-  getBlockNumber: () => config.network.exchangeGenesisBlock + 1,
-}));
-=======
-import { LiquidationBot, liquidationBot } from "@liquidationBot/bot";
-import { IExchange } from "@generated/IExchange";
-import { LiquidationBotApi } from "@generated/LiquidationBotApi";
-
-jest.disableAutomock();
-
-const mockFetchTraders = jest.fn() as jest.MockedFunction<
-  () => Promise<{ trades: { trader: string }[] }>
->;
-jest.mock("axios", () => ({
-  get: jest.fn(async () => ({ data: await mockFetchTraders() })),
-}));
-
 const setupMocks = (
   liquidationBot: LiquidationBot
 ): {
-  mockLiquidate: jest.Mock;
+  mockChangePositionEvents: jest.MockedFunction<
+    () => Promise<ChangePositionEventResult[]>
+  >;
+  mockLiquidate: jest.MockedFunction<() => Promise<Symbol>>;
   mockIsLiquidatable: jest.Mock;
   start: () => void;
 } => {
+  const mockLiquidate = jest.fn() as jest.MockedFunction<() => Promise<Symbol>>;
+  const mockExchange = {
+    liquidate: mockLiquidate,
+  } as any as IExchange;
+
+  const mockChangePositionEvents = jest.fn() as jest.MockedFunction<
+    () => Promise<ChangePositionEventResult[]>
+  >;
+  const mockExchangeEvents = {
+    queryFilter: () => mockChangePositionEvents(),
+    filters: { PositionChanged: () => null },
+  } as any as IExchangeEvents;
+
   // TODO `as any as Type` conversion is not safe.  It would be nice to replace it with a more
   // comprehensive mock.  One that would through a meaningful error if an unexpected property is
   // accessed, for example.
-
-  const mockLiquidate = jest.fn();
-  const mockExchange = {
-    liquidate: mockLiquidate,
-  } as any as IExchange;
-
   const mockIsLiquidatable = jest.fn();
   const mockLiquidationBotApi = {
     callStatic: { isLiquidatable: mockIsLiquidatable },
   } as any as LiquidationBotApi;
+
+  const mockProvider = {
+    getBlockNumber: () => 10,
+  } as any as Provider;
 
   const start = () => {
     // NOTE Timeouts here need to be very low, as we need to wait for a timeout to expire when when
     // are stopping our tests.  So the shorter the timeouts are, the less time our tests will waste
     // when stopping.
     liquidationBot.start(
+      mockProvider,
       mockExchange,
+      mockExchangeEvents,
       mockLiquidationBotApi,
-      "http://backend/trades",
+      0,
+      100,
       0.01,
       0.005,
       0.001,
@@ -90,9 +72,8 @@
     );
   };
 
-  return { mockLiquidate, mockIsLiquidatable, start };
+  return { mockChangePositionEvents, mockLiquidate, mockIsLiquidatable, start };
 };
->>>>>>> f8dbdc1e
 
 describe("liquidationBot", () => {
   /*
@@ -139,14 +120,14 @@
   });
 
   it("should liquidate liquidatable trader", async () => {
-<<<<<<< HEAD
-    openPositions(["trader1"]);
-=======
-    const { mockLiquidate, mockIsLiquidatable, start } =
-      setupMocks(liquidationBot);
-
-    mockFetchTraders.mockResolvedValue({ trades: [{ trader: "trader1" }] });
->>>>>>> f8dbdc1e
+    const {
+      mockChangePositionEvents,
+      mockLiquidate,
+      mockIsLiquidatable,
+      start,
+    } = setupMocks(liquidationBot);
+
+    openPositions(mockChangePositionEvents, ["trader1"]);
     mockIsLiquidatable.mockResolvedValueOnce([true]);
     const mockLiquidationResult = Symbol("mockLiquidationResult");
     mockLiquidate.mockResolvedValueOnce(mockLiquidationResult);
@@ -158,13 +139,10 @@
   });
 
   it("should not liquidate non-liquidatable trader", async () => {
-<<<<<<< HEAD
-    openPositions(["trader1"]);
-=======
-    const { mockIsLiquidatable, start } = setupMocks(liquidationBot);
-
-    mockFetchTraders.mockResolvedValue({ trades: [{ trader: "trader1" }] });
->>>>>>> f8dbdc1e
+    const { mockChangePositionEvents, mockIsLiquidatable, start } =
+      setupMocks(liquidationBot);
+
+    openPositions(mockChangePositionEvents, ["trader1"]);
     mockIsLiquidatable.mockResolvedValue([false]);
 
     start();
@@ -175,17 +153,32 @@
     expect(botEvents).toBeEmpty();
   });
 
+  it("should not liquidate trader who closed their position", async () => {
+    const { mockChangePositionEvents, mockIsLiquidatable, start } =
+      setupMocks(liquidationBot);
+
+    openPositions(mockChangePositionEvents, ["trader1"]);
+    mockIsLiquidatable.mockResolvedValue([false]);
+
+    start();
+    await onceBotEvent("tradersChecked");
+    await onceBotEvent("tradersFetched"); // some long waining
+
+    closePositions(mockChangePositionEvents, ["trader1"]);
+    mockIsLiquidatable.mockResolvedValue([true]);
+
+    expect(botEvents).toBeEmpty();
+  });
+
   it("should liquidate only liquidatable trader", async () => {
-<<<<<<< HEAD
-    openPositions(["trader1", "trader2"]);
-=======
-    const { mockLiquidate, mockIsLiquidatable, start } =
-      setupMocks(liquidationBot);
-
-    mockFetchTraders.mockResolvedValue({
-      trades: [{ trader: "trader1" }, { trader: "trader2" }],
-    });
->>>>>>> f8dbdc1e
+    const {
+      mockChangePositionEvents,
+      mockLiquidate,
+      mockIsLiquidatable,
+      start,
+    } = setupMocks(liquidationBot);
+
+    openPositions(mockChangePositionEvents, ["trader1", "trader2"]);
     mockIsLiquidatable.mockResolvedValueOnce([false, true]);
     const mockLiquidationResult = Symbol("mockLiquidationResult");
     mockLiquidate.mockResolvedValueOnce(mockLiquidationResult);
@@ -197,13 +190,10 @@
   });
 
   it("should liquidate trader after it would become liquidatable", async () => {
-<<<<<<< HEAD
-    openPositions(["trader1"]);
-=======
-    const { mockIsLiquidatable, start } = setupMocks(liquidationBot);
-
-    mockFetchTraders.mockResolvedValue({ trades: [{ trader: "trader1" }] });
->>>>>>> f8dbdc1e
+    const { mockChangePositionEvents, mockIsLiquidatable, start } =
+      setupMocks(liquidationBot);
+
+    openPositions(mockChangePositionEvents, ["trader1"]);
     mockIsLiquidatable.mockResolvedValueOnce([false]);
     mockIsLiquidatable.mockResolvedValueOnce([true]);
 
@@ -219,14 +209,14 @@
   });
 
   it("should not liquidate trader after it has been liquidated", async () => {
-<<<<<<< HEAD
-    openPositions(["trader1"]);
-=======
-    const { mockLiquidate, mockIsLiquidatable, start } =
-      setupMocks(liquidationBot);
-
-    mockFetchTraders.mockResolvedValue({ trades: [{ trader: "trader1" }] });
->>>>>>> f8dbdc1e
+    const {
+      mockChangePositionEvents,
+      mockLiquidate,
+      mockIsLiquidatable,
+      start,
+    } = setupMocks(liquidationBot);
+
+    openPositions(mockChangePositionEvents, ["trader1"]);
     mockIsLiquidatable.mockResolvedValueOnce([true]);
     mockIsLiquidatable.mockResolvedValue([false]);
     const mockLiquidationResult = Symbol("mockLiquidationResult");
@@ -247,14 +237,14 @@
   });
 
   it("should retry to liquidate when error occurs on liquidation", async () => {
-<<<<<<< HEAD
-    openPositions(["trader1"]);
-=======
-    const { mockLiquidate, mockIsLiquidatable, start } =
-      setupMocks(liquidationBot);
-
-    mockFetchTraders.mockResolvedValue({ trades: [{ trader: "trader1" }] });
->>>>>>> f8dbdc1e
+    const {
+      mockChangePositionEvents,
+      mockLiquidate,
+      mockIsLiquidatable,
+      start,
+    } = setupMocks(liquidationBot);
+
+    openPositions(mockChangePositionEvents, ["trader1"]);
     mockIsLiquidatable.mockResolvedValueOnce([true]); // call in check processor
     mockIsLiquidatable.mockResolvedValueOnce([true]); // call before retry
     mockLiquidate.mockRejectedValueOnce(Error("mock liquidate error"));
@@ -277,16 +267,15 @@
     ]);
   });
 
-<<<<<<< HEAD
   it("should not retry to liquidate when after error liquidatable trader becomes non-liquidatable", async () => {
-    openPositions(["trader1"]);
-=======
-  it("should not retry to liquidate when trader becomes non-liquidatable", async () => {
-    const { mockLiquidate, mockIsLiquidatable, start } =
-      setupMocks(liquidationBot);
-
-    mockFetchTraders.mockResolvedValue({ trades: [{ trader: "trader1" }] });
->>>>>>> f8dbdc1e
+    const {
+      mockChangePositionEvents,
+      mockLiquidate,
+      mockIsLiquidatable,
+      start,
+    } = setupMocks(liquidationBot);
+
+    openPositions(mockChangePositionEvents, ["trader1"]);
     mockIsLiquidatable.mockResolvedValueOnce([true]); // call in check processor
     mockIsLiquidatable.mockResolvedValue([false]); // call before retry and after
     mockLiquidate.mockRejectedValueOnce(Error("mock liquidate error"));
@@ -303,14 +292,14 @@
 
   // TODO This logic is not implemented yet.
   it.skip("should not retry to liquidate when liquidation failed twice", async () => {
-<<<<<<< HEAD
-    openPositions(["trader1"]);
-=======
-    const { mockLiquidate, mockIsLiquidatable, start } =
-      setupMocks(liquidationBot);
-
-    mockFetchTraders.mockResolvedValue({ trades: [{ trader: "trader1" }] });
->>>>>>> f8dbdc1e
+    const {
+      mockChangePositionEvents,
+      mockLiquidate,
+      mockIsLiquidatable,
+      start,
+    } = setupMocks(liquidationBot);
+
+    openPositions(mockChangePositionEvents, ["trader1"]);
     mockIsLiquidatable.mockResolvedValue([true]);
     mockLiquidate.mockRejectedValueOnce(Error("mock liquidate error 1"));
     mockLiquidate.mockRejectedValueOnce(Error("mock liquidate error 2"));
@@ -327,20 +316,16 @@
     ]);
   });
 
-<<<<<<< HEAD
   it("should determine liquidatable traders when number of active traders exceeds the chunk size of liquidation bot api", async () => {
     const activeTraders = Array.from({ length: 5_000 }, (_, i) => `trader${i}`);
-    openPositions(activeTraders);
-=======
-  it("chunks api requests when too many active traders", async () => {
-    const { mockLiquidate, mockIsLiquidatable, start } =
-      setupMocks(liquidationBot);
-
-    const activeTraders = Array.from({ length: 5_000 }, (_, i) => ({
-      trader: `trader${i}`,
-    }));
-    mockFetchTraders.mockResolvedValue({ trades: activeTraders });
->>>>>>> f8dbdc1e
+    const {
+      mockChangePositionEvents,
+      mockLiquidate,
+      mockIsLiquidatable,
+      start,
+    } = setupMocks(liquidationBot);
+
+    openPositions(mockChangePositionEvents, activeTraders);
     mockIsLiquidatable.mockResolvedValue([false, true]);
     const mockLiquidationResult = Symbol("mockLiquidationResult");
     mockLiquidate.mockResolvedValueOnce(mockLiquidationResult);
@@ -360,8 +345,14 @@
   });
 });
 
-function openPositions(traders: string[]) {
+function openPositions(
+  mockChangePositionEvents: jest.MockedFunction<
+    () => Promise<ChangePositionEventResult[]>
+  >,
+  traders: string[]
+) {
   addTradeActivity(
+    mockChangePositionEvents,
     traders,
     BigNumber.from(0),
     BigNumber.from(0),
@@ -370,8 +361,14 @@
   );
 }
 
-function closePositions(traders: string[]) {
+function closePositions(
+  mockChangePositionEvents: jest.MockedFunction<
+    () => Promise<ChangePositionEventResult[]>
+  >,
+  traders: string[]
+) {
   addTradeActivity(
+    mockChangePositionEvents,
     traders,
     BigNumber.from(100),
     BigNumber.from(100),
@@ -381,6 +378,9 @@
 }
 
 function addTradeActivity(
+  mockChangePositionEvents: jest.MockedFunction<
+    () => Promise<ChangePositionEventResult[]>
+  >,
   traders: string[],
   previousAsset: BigNumber,
   previousStable: BigNumber,
