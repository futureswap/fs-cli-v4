import type { ContractTransaction } from "ethers";
import type { LastTraderActions, Trader } from "@liquidationBot/types";
import { TraderAction } from "@liquidationBot/types";
import { LiquidationError } from "@liquidationBot/errors";
<<<<<<< HEAD
import { exchangeApi, exchangeEventsApi } from "./setupApi";
import { config } from "@config";
import provider from "../provider";
=======
import { IExchange } from "@generated/IExchange";
>>>>>>> f8dbdc1e

export type LiquidationsResults = { [k in Trader]: ContractTransaction };

type Liquidate = (
  exchange: IExchange,
  traders: Trader[]
) => Promise<{
  liquidationsResults: LiquidationsResults;
  liquidationsErrors: LiquidationError[];
}>;

<<<<<<< HEAD
type ActiveTradersResults = {
  lastTraderActions: LastTraderActions;
  latestBlock: number;
};

const { liquidationBot } = config;

export const getLastTraderActionsSince = async (
  startBlock: number
): Promise<ActiveTradersResults> => {
  const eventFilter = exchangeEventsApi.filters.PositionChanged(
    null,
    null,
    null,
    null,
    null,
    null,
    null
  );
  const currentBlockNumber = await provider.getBlockNumber();

  const { maxBlocksToProcessPerRound: rangeSize } = liquidationBot;
  const blockRangesToProcess = [];
  // Process blocks in smaller batches to avoid hitting the provider's limit.
  for (
    let rangeStart = startBlock;
    rangeStart < currentBlockNumber;
    rangeStart += rangeSize
  ) {
    blockRangesToProcess.push([
      rangeStart,
      Math.max(rangeStart + rangeSize, currentBlockNumber),
    ]);
  }

  const lastTraderActions: LastTraderActions = {};
  for (const [startBlock, endBlock] of blockRangesToProcess) {
    const changePositionsEvents = await exchangeEventsApi.queryFilter(
      eventFilter,
      startBlock,
      endBlock
    );
    for (const event of changePositionsEvents) {
      const previousAsset = event.args.previousAsset;
      const previousStable = event.args.previousStable;
      const newAsset = event.args.newAsset;
      const newStable = event.args.newStable;
      const trader = event.args.trader as Trader;

      // Override the previous last action of this trader.
      if (previousAsset.isZero() && previousStable.isZero()) {
        lastTraderActions[trader] = TraderAction.OPEN_POSITION;
      } else if (newAsset.isZero() && newStable.isZero()) {
        lastTraderActions[trader] = TraderAction.CLOSE_POSITION;
      }
    }
  }
  return { lastTraderActions, latestBlock: currentBlockNumber };
};

export const liquidate: Liquidate = async (traders) => {
=======
export const liquidate: Liquidate = async (exchange, traders) => {
>>>>>>> f8dbdc1e
  const liquidationsResults: LiquidationsResults = {};
  const liquidationsErrors: LiquidationError[] = [];

  for (const trader of traders) {
    try {
      liquidationsResults[trader] = await exchange.liquidate(trader);
    } catch (error) {
      liquidationsErrors.push(new LiquidationError(trader, error));
    }
  }

  return { liquidationsResults, liquidationsErrors };
};<|MERGE_RESOLUTION|>--- conflicted
+++ resolved
@@ -2,13 +2,9 @@
 import type { LastTraderActions, Trader } from "@liquidationBot/types";
 import { TraderAction } from "@liquidationBot/types";
 import { LiquidationError } from "@liquidationBot/errors";
-<<<<<<< HEAD
-import { exchangeApi, exchangeEventsApi } from "./setupApi";
-import { config } from "@config";
-import provider from "../provider";
-=======
 import { IExchange } from "@generated/IExchange";
->>>>>>> f8dbdc1e
+import { IExchangeEvents } from "@generated/IExchangeEvents";
+import { Provider } from "@ethersproject/providers";
 
 export type LiquidationsResults = { [k in Trader]: ContractTransaction };
 
@@ -20,18 +16,18 @@
   liquidationsErrors: LiquidationError[];
 }>;
 
-<<<<<<< HEAD
 type ActiveTradersResults = {
   lastTraderActions: LastTraderActions;
   latestBlock: number;
 };
 
-const { liquidationBot } = config;
-
 export const getLastTraderActionsSince = async (
-  startBlock: number
+  provider: Provider,
+  exchangeEvents: IExchangeEvents,
+  startBlock: number,
+  maxBlocksPerJsonRpcQuery: number
 ): Promise<ActiveTradersResults> => {
-  const eventFilter = exchangeEventsApi.filters.PositionChanged(
+  const eventFilter = exchangeEvents.filters.PositionChanged(
     null,
     null,
     null,
@@ -42,26 +38,21 @@
   );
   const currentBlockNumber = await provider.getBlockNumber();
 
-  const { maxBlocksToProcessPerRound: rangeSize } = liquidationBot;
-  const blockRangesToProcess = [];
+  const lastTraderActions: LastTraderActions = {};
   // Process blocks in smaller batches to avoid hitting the provider's limit.
   for (
     let rangeStart = startBlock;
     rangeStart < currentBlockNumber;
-    rangeStart += rangeSize
+    rangeStart += maxBlocksPerJsonRpcQuery
   ) {
-    blockRangesToProcess.push([
+    const rangeEnd = Math.max(
+      rangeStart + maxBlocksPerJsonRpcQuery,
+      currentBlockNumber
+    );
+    const changePositionsEvents = await exchangeEvents.queryFilter(
+      eventFilter,
       rangeStart,
-      Math.max(rangeStart + rangeSize, currentBlockNumber),
-    ]);
-  }
-
-  const lastTraderActions: LastTraderActions = {};
-  for (const [startBlock, endBlock] of blockRangesToProcess) {
-    const changePositionsEvents = await exchangeEventsApi.queryFilter(
-      eventFilter,
-      startBlock,
-      endBlock
+      rangeEnd
     );
     for (const event of changePositionsEvents) {
       const previousAsset = event.args.previousAsset;
@@ -78,13 +69,11 @@
       }
     }
   }
+
   return { lastTraderActions, latestBlock: currentBlockNumber };
 };
 
-export const liquidate: Liquidate = async (traders) => {
-=======
 export const liquidate: Liquidate = async (exchange, traders) => {
->>>>>>> f8dbdc1e
   const liquidationsResults: LiquidationsResults = {};
   const liquidationsErrors: LiquidationError[] = [];
 
