--- conflicted
+++ resolved
@@ -121,13 +121,8 @@
 #### Run the liquidation bot for futureswap as console script:
 
 ```bash
-<<<<<<< HEAD
-yarn start liquidationBot --networkId <ARBITRUM_RINKEBY|ARBITRUM> \
-    --exchangeAddress <exchange_address>
-=======
 yarn start liquidationBot --network mainnet_arbitrum \
     --exchangeAddress 0x1B5A08020E94066a3fB91Aff8B395De2d9cfaDd2
->>>>>>> f8dbdc1e
 ```
 
 #### Run the liquidation bot under PM2 process manager
